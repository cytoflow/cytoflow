language: generic

env:
  global:
    - MPLBACKEND=Agg
    - secure: "vf7vH79kKrYrTlPQZfQLTBefBlPVllj+JnaWMTa38lza4hun5eY4wkJp2a1etOTHGQ52BgrR2dKKfQaMW88dwvKDtg0Fkjllud50A1MnswZyEXHEJDILOXpzcg/D52ZCp+FJ1CDzHUNCxIv/etfveb5pAVlAhewjqiATo1uUd87OP1HyxbGnZZK3p5kH+UIHDLWVzq8Cmavp8jLIYfzXkXrLfxEUloi9E0DtVQuew7DcchIK4QgXZ8SfRD5pCVutwhj/nwBh5SQQEshBh+sWeZfyi1/qlW25lS4Yeu3vpMcCf5z2pSJXb8/OMlTwoBhm8qfb9qk96wNyFIQ4zYebuONKxqZczYMdUisNQYbPZkUOO9ulixujyG50BVrs6mrRecEYdYqC1l8B5vpAAbZyxrU0GL5ebXrxsi1sSOwVi4m09v53nVsM8Cdu9tdjvIgVKNs5R4j8mFXMX+S7d+nDXWeE7mPsDOcLZMBRy+KG6UAUDJsZF+MUnvnE4Y1iXEPC3lNQ+cpeReWrGaeih8D54FJwfMX+HBlW9dz6/ArG5qS3x0UbtXJlmoHSegjFZcv6SKOn9TnF0UC2NryjvwECQDFFh+UesVxFwYD8i5Hpz6taIA8beY+Qiqf7FDK9UOp5Cd2pR013Har9Pb845nfsMGImXuVNes48UV9T/WGXpLM="    
    
matrix:
  include:
    - os: linux
      sudo: false
      dist: trusty
      
    - os: osx
      osx_image: xcode6.4

addons:
  apt:
    sources:
      - sourceline: 'deb http://mirrors.mit.edu/ubuntu/ trusty-backports main restricted universe multiverse'
    packages:
      - g++
      - gfortran
      - swig3.0
      - python3-pyqt4
      - libblas-dev
      - liblapack-dev
      - libatlas-dev

before_install:

  # make sure distutils can find swig
  - if [[ "$TRAVIS_OS_NAME" == "linux" ]]; then ln -s `which swig3.0` ./swig; export PATH=`pwd`:$PATH; fi

  # setup anaconda 
  - if [[ "$TRAVIS_OS_NAME" == "osx" ]]; then brew update; fi
  - if [[ "$TRAVIS_OS_NAME" == "osx" ]]; then brew install swig@3.04; fi
  - if [[ "$TRAVIS_OS_NAME" == "osx" ]]; then export PATH="/usr/local/opt/swig@3.04/bin:$PATH"; fi
  - if [[ "$TRAVIS_OS_NAME" == "osx" ]]; then wget https://repo.continuum.io/miniconda/Miniconda3-latest-MacOSX-x86_64.sh -O miniconda.sh; else wget http://repo.continuum.io/miniconda/Miniconda3-latest-Linux-x86_64.sh -O miniconda.sh; fi

  - chmod +x miniconda.sh
  - ./miniconda.sh -b
  - if [[ "$TRAVIS_OS_NAME" == "osx" ]]; then export PATH=/Users/travis/miniconda3/bin:$PATH; fi
  - if [[ "$TRAVIS_OS_NAME" != "osx" ]]; then export PATH=/home/travis/miniconda3/bin:$PATH; fi
  - conda update --yes conda
  - conda config --add channels bpteague
  - conda install --yes --quiet anaconda-client conda-build
  - if [[ "$TRAVIS_OS_NAME" != "osx" ]]; then export DISPLAY=:99.0; sh -e /etc/init.d/xvfb start; sleep 3; fi

install:

  # set up conda build variables
<<<<<<< HEAD
=======
  - echo $TRAVIS_TAG
>>>>>>> 24e88411
  - if [[ -z $TRAVIS_TAG ]]; then export CONDA_TAG="dev"; export CONDA_BUILD_NUMBER=0; else export CONDA_TAG=$TRAVIS_TAG; export CONDA_BUILD_NUMBER=$TRAVIS_BUILD_NUMBER; fi
  - export CONDA_BUILD_STRING=py35_${TRAVIS_OS_NAME}_${CONDA_BUILD_NUMBER}
  - echo $CONDA_TAG; echo $CONDA_BUILD_NUMBER; echo $CONDA_BUILD_STRING

  # build and install conda recipe
  - conda render packaging/conda_recipes/cytoflow
  - conda build packaging/conda_recipes/cytoflow
  - conda create --yes --quiet --name=cytoflow python=3.5.4 nomkl
  - source activate cytoflow
  - conda install --yes --quiet --use-local cytoflow

before_script:
  - conda install --yes --quiet pip mock 
  - pip install nose2 

script: nose2 -c packaging/nose2.cfg -s cytoflow/tests -N 2

after_success:

  - pip install "sphinx==1.6.7"
  - pip install "pyinstaller==3.3.1"
  - python setup.py build_sphinx -b embedded_help

  - if [[ "$TRAVIS_OS_NAME" != "osx" ]]; then python setup.py sdist; fi
  - python setup.py bdist_wheel

  # Build the one-click executables
  - LD_LIBRARY_PATH=${CONDA_PREFIX}/lib pyinstaller --log-level=DEBUG packaging/pyinstaller.spec
  - pyi-archive_viewer -l dist/cytoflow
  - if [[ "$TRAVIS_OS_NAME" == "osx" ]]; then cd dist/; mv Cytoflow.app Cytoflow-${CONDA_TAG}.app; zip -r cytoflow-${CONDA_TAG}.macos.zip Cytoflow-${CONDA_TAG}.app/; rm -rf Cytoflow-${CONDA_TAG}.app cytoflow; cd ..; fi
  - if [[ "$TRAVIS_OS_NAME" != "osx" ]]; then mv dist/cytoflow dist/cytoflow-${CONDA_TAG}-linux.x86_64; fi
  
  # Zip up the examples
  - if [[ "$TRAVIS_OS_NAME" != "osx" ]]; then cd docs; zip -r cytoflow-${CONDA_TAG}-examples-basic.zip examples-basic; zip -r cytoflow-${CONDA_TAG}-examples-advanced.zip examples-advanced; mv cytoflow-${CONDA_TAG}-examples-*.zip ../dist; cd ..; fi
  
  # move the C++ extensions into the dist folder
  - source deactivate
  - cp `find build | grep "\.so$"` dist/
  - python packaging/move_conda_package.py
  
  # rename the wheels and source dist
  - if [[ -z $TRAVIS_TAG ]]; then rename 's/cytoflow-.*-(cp35.*\.whl)/cytoflow-dev-$1/' dist/*.whl; fi
  - if [[ -z $TRAVIS_TAG ]]; then rename 's/cytoflow-.*(\.tar\.gz)/cytoflow-dev.tar.gz/' dist/*.tar.gz; fi
  - ls -al dist/*

deploy:
  - provider: releases
    edge:
      branch: v1.8.47
    api_key: 
      secure: "EiLTgjYPi2qgQWhxZzljvi8rLpJg7Seu6LQXAxqeQFCthkonsyzr+Wg44jLQfVKo5Y4KjiPN/QXbpmfvjT2wlTE1qhEwu8q9hDWhXtaHoQ8nDMEABVosvNWbCZc5xT8qSydglmtK2gkUfW7wICkgFEw7Tp7eOXN0XQOMph5LXDdnR0vrk7qR9TU3Ld3pbbCEliA02SZi0a2Es9+S72dwIJhjkhNlrVc0mqwZ5q3SAFGD+Txol/ZydWijN2iuvhDGzemOCAPi+3lyZvc7kcUSkdTNWjO8pwVn7MiYx+JDMsKxEL0yHLX0425TJMT+ptpNio6k+xk1Zmn2PmHLyWC+JcBfXG0qnvOjaVQ61hssSgb+ku3oDxO5UJpEmPOOP6A/f6x+PZPo9nm4s+2vU6dHH4YU/5CjZPF0/GuNBTYL5jJengATNVq2TQ368FPu+lUuYkUyrH2+jFLTprvE7iaEJAebb7KMiz5wBqn12uoybhKshV8v6PjXXHjDlIu7iDEnhZlY9pdhmFCNEmMLkvjzaUGjLBPG/WbeIiUuDyEt9xk7qP99fij8olJYxCDTa7JglZXytNj/VSo2BR+kY/cPPJimR4VX+U/82UVs/D3i3vmBf3/yf/vhRXGkozo616Vt2O8TS3xpj6LUNdOydiOPfIj+zAAu1NYeedZjkKpiy1M="
    file_glob: true
    file: "dist/*"
    skip_cleanup: true
    on: 
      branch: master
      tags: true
      
  - provider: bintray
    edge:
      branch: v1.8.47
    file: packaging/bintray.json
    user: bpteague
    key:
      secure: "hLQQ+za4pnBc0m3caWEW7KaK40DlR97JBuTPil4HMrr/hsG8HQOnRM6ofVd0+jGI4UxEitfPFXiIu1ECQ9ikakmMKDbOKjTXwdQKxFuvjvGLGJmA3nK8SfrZJkrM2iUEj8/0Yqj5knS+gyW4dn9mCxa4oEOehXpMPnq3sh3U3gzZba6sZ/3Dn/NZQpqbg5SJ0yGVrme5LWx+nmZvaodmcy7wRxliXMggJkPH+OVcFB39xAdPJIkQCzN/0r50c4mKp+lUo8beQqvbdJt/dXwqsByVgPZtXxiglzkyJdELgoePGGt26xnXRgcySrOC6548JRyv5848I+x5q0ncID4qYuFHqJjnpT87Pz3kZSC9aAvfIJA8iFGpM38oMsCEjMykPXr5XHOS8A5mSY+Zcy/adrtp7N/M14gEMVE4jpkRWb9QKjXXQa06Z65IARbINuauJcYyX5gXJ2jpMN0Jd4oov2thWPLZFIaRy9Ps3ISOSbvEKNgAY9vzHHFhSsPRdFydIMPbkVVqkgN+HyB+C9mo/BMIz8/uviEKxPPGxaT+iAKBtr5riS6GNvpUgkEforVwHkztjjUtyP7PzMcA2FfigIyArcFkICmMeGG9CY+wMAoL2DRhe1FTuonHrielhVwYFrlUMTAiFZeJcZzlwNS4kVl5zjnChLbSUnxXP2izj/k="
    dry-run: false
    skip_cleanup: true
    on:
      branch: packaging
      
  - provider: bintray
    edge:
      branch: v1.8.47
    file: packaging/bintray.json
    user: bpteague
    key:
      secure: "hLQQ+za4pnBc0m3caWEW7KaK40DlR97JBuTPil4HMrr/hsG8HQOnRM6ofVd0+jGI4UxEitfPFXiIu1ECQ9ikakmMKDbOKjTXwdQKxFuvjvGLGJmA3nK8SfrZJkrM2iUEj8/0Yqj5knS+gyW4dn9mCxa4oEOehXpMPnq3sh3U3gzZba6sZ/3Dn/NZQpqbg5SJ0yGVrme5LWx+nmZvaodmcy7wRxliXMggJkPH+OVcFB39xAdPJIkQCzN/0r50c4mKp+lUo8beQqvbdJt/dXwqsByVgPZtXxiglzkyJdELgoePGGt26xnXRgcySrOC6548JRyv5848I+x5q0ncID4qYuFHqJjnpT87Pz3kZSC9aAvfIJA8iFGpM38oMsCEjMykPXr5XHOS8A5mSY+Zcy/adrtp7N/M14gEMVE4jpkRWb9QKjXXQa06Z65IARbINuauJcYyX5gXJ2jpMN0Jd4oov2thWPLZFIaRy9Ps3ISOSbvEKNgAY9vzHHFhSsPRdFydIMPbkVVqkgN+HyB+C9mo/BMIz8/uviEKxPPGxaT+iAKBtr5riS6GNvpUgkEforVwHkztjjUtyP7PzMcA2FfigIyArcFkICmMeGG9CY+wMAoL2DRhe1FTuonHrielhVwYFrlUMTAiFZeJcZzlwNS4kVl5zjnChLbSUnxXP2izj/k="
    dry-run: false
    skip_cleanup: true
    on:
      branch: master

  - provider: pypi
    edge:
      branch: v1.8.47
    user: Brian.Teague
    password:
      secure: P2kebBOVixLdfWV0UYKPa8Y87YIqWc4I1TAr6myTiTL1OGdHvAsoBL3hxP+84F8ZL52hnqUWL/GuRO+IIf4R4IJbIF8Nj8DQG28dN/jBNK/EgBd0ut6myv4yFht5aL5o7qsCpTZxxwDori0+7y8wkvAd/Dz5T+UNb5TzOT2W/aYBz2LRwJaJ2lmGPktCJfopVUxGD9iWCJV1imaw9IqBZof8v1bbkFGf06Lpgb8TKeGZGikiFiiDhDjXuVmsH8FysJV5KmiWUxNOvzZ6xNU+gqOLkVP3bZwM764ZKlU5GEkKP4Yfdru/ixicwm2bAENSQ4B9OZKnhrx8oycJLyrIMlEctWByva8Yj+zBvxPsSjwc+DvIjmbfJVnhAY0aWpMVfbfASlTny+dMjPesuGb/kieSD7rF4S82Zfs4mcNXF25QFteyjcTswp/WSdZMg7jmU23fi8XVMZxNHeYuZFciJW4DSpMM8nSWUXb5tT9NPUQmRKLGYGY4mFh+F2P6/exZwISzWkDIVZNAmOhGec8D00YmceVHe1dk4nX+i6BWojsP6KGmbAgIrZxmDJ8T/mWVWu0yAnU2QpyJMsbrPIaM7otNQaVoHwSk4c5IFcON2ZEdz/gs6KRd99M+fQBJzOEYS8WqNlOS+TpQhkmOhyU4xFuKv4ieyWLXu7PofQR9nAQ=
    on:
      repo: bpteague/cytoflow
      tags: true
    server: https://pypi.python.org/pypi
    skip_cleanup: true
    distributions: "sdist bdist_wheel"
    
  - provider: script
    edge:
      branch: v1.8.47
    script: anaconda -t $ANACONDA_TOKEN upload dist/cytoflow-*.tar.bz2
    skip_cleanup: true
    on:
      branch: packaging
      tags: true<|MERGE_RESOLUTION|>--- conflicted
+++ resolved
@@ -50,10 +50,7 @@
 install:
 
   # set up conda build variables
-<<<<<<< HEAD
-=======
   - echo $TRAVIS_TAG
->>>>>>> 24e88411
   - if [[ -z $TRAVIS_TAG ]]; then export CONDA_TAG="dev"; export CONDA_BUILD_NUMBER=0; else export CONDA_TAG=$TRAVIS_TAG; export CONDA_BUILD_NUMBER=$TRAVIS_BUILD_NUMBER; fi
   - export CONDA_BUILD_STRING=py35_${TRAVIS_OS_NAME}_${CONDA_BUILD_NUMBER}
   - echo $CONDA_TAG; echo $CONDA_BUILD_NUMBER; echo $CONDA_BUILD_STRING
