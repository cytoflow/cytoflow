--- conflicted
+++ resolved
@@ -1,10 +1,2 @@
-<<<<<<< HEAD
-from util import cartesian
-from util import iqr
-from util import geom_mean
-
-from util import CytoflowOpError
-=======
 from util import cartesian, iqr, geom_mean, num_hist_bins
 from util import CytoflowError, CytoflowOpError, CytoflowViewError
->>>>>>> f58d895c
