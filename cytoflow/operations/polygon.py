from traits.api import HasStrictTraits, Str, CStr, List, Float, provides
import numpy as np
import matplotlib as mpl

from .i_operation import IOperation
from ..utility import CytoflowOpError

@provides(IOperation)
class PolygonOp(HasStrictTraits):
    """Apply a polygon gate to a cytometry experiment.
    
    Attributes
    ----------
    name : Str
        The operation name.  Used to name the new metadata field in the
        experiment that's created by apply()
        
    xchannel : Str
        The name of the first channel to apply the range gate.
        
    ychannel : Str
        The name of the second channel to apply the range gate.
        
    polygon : List((Float, Float))
        The polygon verticies.  An ordered list of 2-tuples, representing
        the x and y coordinates of the vertices.
        
    Notes
    -----
    This module uses `matplotlib.path.Path` to represent the polygon, because
    membership testing is very fast.
    
    You can set the verticies by hand, I suppose, but it's much easier to use
    the `PolygonSelection` view to do so.  Unfortunately, it's currently very
    slow in the GUI and impossible to use in an IPython notebook.
    """
    
    # traits
    id = "edu.mit.synbio.cytoflow.operations.polygon"
    friendly_id = "Polygon"
    
    name = CStr()
    xchannel = Str()
    ychannel = Str()
    vertices = List((Float, Float))
        
    def apply(self, experiment):
        """Applies the threshold to an experiment.
        
        Parameters
        ----------
        experiment : Experiment
            the old experiment to which this op is applied
            
        Returns
        -------
            a new experiment, the same as old_experiment but with a new
            column the same as the operation name.  The bool is True if the
            event's measurement in self.channel is greater than self.low and
            less than self.high; it is False otherwise.
            
        Raises
        ------
        CytoflowOpError
            if for some reason the operation can't be applied to this
            experiment. The reason is in CytoflowOpError.value
        """
        
        if self.name in experiment.data.columns:
            raise CytoflowOpError("op.name is in the experiment already!")
        
        if not self.xchannel or not self.ychannel:
            raise CytoflowOpError("Must specify both an x channel and a y channel")
        
        if not self.xchannel in experiment.channels:
            raise CytoflowOpError("xchannel {0} is not in the experiment"
                                  .format(self.xchannel))
                                  
        if not self.ychannel in experiment.channels:
            raise CytoflowOpError("ychannel {0} is not in the experiment"
                                  .format(self.ychannel))
              
        if len(self.vertices) < 3:
            return False
       
        if any([len(x) != 2 for x in self.vertices]):
            return False 
        
        # make sure name got set!
        if not self.name:
            raise CytoflowOpError("You have to set the Polygon gate's name "
                               "before applying it!")
        
        # make sure old_experiment doesn't already have a column named self.name
        if(self.name in experiment.data.columns):
<<<<<<< HEAD
            raise RuntimeError("Experiment already contains a column {0}"
=======
            raise CytoflowOpError("Experiment already contains a column {0}"
>>>>>>> f58d895c
                               .format(self.name))
            
        # use a matplotlib Path because testing for membership is a fast C fn.
        path = mpl.path.Path(np.array(self.vertices))
        xy_data = experiment.data.as_matrix(columns = [self.xchannel,
                                                           self.ychannel])
        
        new_experiment = experiment.clone()
        
        new_experiment[self.name] = path.contains_points(xy_data)
            
        new_experiment.conditions[self.name] = "bool"
        new_experiment.metadata[self.name] = {}
            
        return new_experiment<|MERGE_RESOLUTION|>--- conflicted
+++ resolved
@@ -93,11 +93,7 @@
         
         # make sure old_experiment doesn't already have a column named self.name
         if(self.name in experiment.data.columns):
-<<<<<<< HEAD
-            raise RuntimeError("Experiment already contains a column {0}"
-=======
             raise CytoflowOpError("Experiment already contains a column {0}"
->>>>>>> f58d895c
                                .format(self.name))
             
         # use a matplotlib Path because testing for membership is a fast C fn.
