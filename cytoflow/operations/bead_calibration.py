--- conflicted
+++ resolved
@@ -418,11 +418,7 @@
             
             # bin the data on a log scale
             data_range = float(beads_channels.ix[channel]['$PnR'])
-<<<<<<< HEAD
-            hist_bins = np.logspace(start = 1,end = math.log(data_range, 2), num = 256, base = 2)
-=======
             hist_bins = np.logspace(1, math.log(data_range, 2), num = 256, base = 2)
->>>>>>> a157613f
             hist = np.histogram(data, bins = hist_bins)
             
             # mask off-scale values
